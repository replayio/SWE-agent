from __future__ import annotations

import json
import logging
import os
import traceback
from collections import defaultdict
from dataclasses import dataclass, fields
from pathlib import Path

import together
from anthropic import AI_PROMPT, HUMAN_PROMPT, Anthropic, AnthropicBedrock
from anthropic.types import ContentBlock, ToolParam, ToolResultBlockParam, ToolUseBlock
from groq import Groq
from openai import AzureOpenAI, BadRequestError, OpenAI
from simple_parsing.helpers.serialization.serializable import FrozenSerializable, Serializable
from tenacity import (
    retry,
    retry_if_not_exception_type,
    stop_after_attempt,
    wait_random_exponential,
)

from sweagent.agent.commands import Command
from sweagent.agent.model_cache import ModelCache
from sweagent.utils.config import keys_config
from sweagent.utils.log import get_logger

logger = get_logger("api_models")

# TODO: [PRO-848] Configure retries
_MAX_RETRIES = keys_config.get("SWE_AGENT_MODEL_MAX_RETRIES", 0)


@dataclass
class AnthropicModelResult(dict):
    blocks: list[ContentBlock]

    def get_tool_uses(self):
        return [block for block in self.blocks if block.type == "tool_use"]

    def get_last_tool_use(self):
        return next(reversed(self.get_tool_uses()), None)

    def __init__(self, blocks):
        # Inherit from dict to make it JSON-serializable.
        dict.__init__(self, blocks=blocks)
        self.blocks = blocks

    def __repr__(self) -> str:
        return f"AnthropicModelResult(blocks={repr(self.blocks)})"



ModelQueryResult = str | AnthropicModelResult

def make_history_content_entry(output: ModelQueryResult):
    if isinstance(output, str):
        return output
    if isinstance(output, AnthropicModelResult):
        return output.blocks
    raise RuntimeError(f"Unsupported output type: {repr(output)}")

def make_tool_result(action_result: str, model_result: ModelQueryResult | None, history: list[dict[str, any]], is_error: bool):
    """
    Create a tool_result block from the action_result, model_result, and history.
    action_result: The return value of the action from the environment.
    model_result: The return value from the model's query function. Might not be provided due to how the Agent is designed.
    history: history of the conversation.
    """
    tool_use: ToolUseBlock | None = model_result.get_last_tool_use() if isinstance(model_result, AnthropicModelResult) else None
    if not tool_use:
        # The Agent.run loop does not provide us with the tool_use object, so we have to look it up in the history:
        last_assistant_entry = next((h for h in reversed(history) if h["role"] == "assistant"), None)
        if last_assistant_entry and isinstance(last_assistant_entry.get("content"), list):
            last_assistant_block: ToolUseBlock | None = next(reversed(last_assistant_entry.get("content")), None)
            if last_assistant_block.type == "tool_use":
                tool_use = last_assistant_block
    if tool_use:
        # This is a reply to a tool_use:
        result = {
            "type": "tool_result",
            "tool_use_id": tool_use.id,
            "content": action_result
        }
        if is_error:
            result["is_error"] = True
        
        # NOTE: Claude expects either a string or a list of typed results in the `content` of user and assistant messages.
        return [result]
    # This is not the reply to a tool_use. Return result as-is:
    return action_result


def compress_history_entry(input_entry: any):
    content: list[ContentBlock] | str | any = input_entry.get("content")
    if isinstance(content, str):
        input_entry["content"] = f'(omitted {len(content.splitlines())} lines)'
    elif isinstance(content, list):
        for b in content:
            cont = b["content"]
            cont = cont if isinstance(cont, str) else json.dumps(cont, indent=2)
            b["content"] = f'(omitted {len(cont.splitlines())} lines)'



@dataclass(frozen=True)
class ModelArguments(FrozenSerializable):
    """Arguments configuring the model and its behavior."""

    # Name of the model to use
    model_name: str
    # Cost limit for every instance (task)
    per_instance_cost_limit: float = 0.0
    # Total cost limit
    total_cost_limit: float = 0.0
    # Sampling temperature
    temperature: float = 1.0
    # Sampling top-p
    top_p: float = 1.0
    # Path to replay file when using the replay model
    replay_path: str | None = None
    # Host URL when using Ollama model
    host_url: str = "localhost:11434"


@dataclass
class APIStats(Serializable):
    total_cost: float = 0
    instance_cost: float = 0
    tokens_sent: int = 0
    tokens_received: int = 0
    api_calls: int = 0

    def __add__(self, other):
        if not isinstance(other, APIStats):
            msg = "Can only add APIStats with APIStats"
            raise TypeError(msg)

        return APIStats(
            **{field.name: getattr(self, field.name) + getattr(other, field.name) for field in fields(self)},
        )

    def replace(self, other):
        if not isinstance(other, APIStats):
            msg = "Can only replace APIStats with APIStats"
            raise TypeError(msg)

        return APIStats(**{field.name: getattr(other, field.name) for field in fields(self)})


class ContextWindowExceededError(Exception):
    pass


class CostLimitExceededError(Exception):
    pass


class BaseModel:
    MODELS = {}
    SHORTCUTS = {}
    tools: list[any] | None = None

    def __init__(self, args: ModelArguments, commands: list[Command]):
        self.args = args
        self.commands = commands
        self.model_metadata = {}
        self.stats = APIStats()
        self.cache = ModelCache()

        # Map `model_name` to API-compatible name `api_model`
        self.api_model = (
            self.SHORTCUTS[self.args.model_name] if self.args.model_name in self.SHORTCUTS else self.args.model_name
        )

        # Map model name to metadata (cost, context info)
        MODELS = {
            **{dest: self.MODELS[src] for dest, src in self.SHORTCUTS.items()},
            **self.MODELS,
        }
        if args.model_name in MODELS:
            self.model_metadata = MODELS[args.model_name]
        elif args.model_name.startswith("ft:"):
            ft_model = args.model_name.split(":")[1]
            self.model_metadata = MODELS[ft_model]
        elif args.model_name.startswith("ollama:"):
            self.api_model = args.model_name.split("ollama:", 1)[1]
            self.model_metadata = self.MODELS[self.api_model]
        elif args.model_name.startswith("azure:"):
            azure_model = args.model_name.split("azure:", 1)[1]
            self.model_metadata = MODELS[azure_model]
        elif args.model_name.startswith("bedrock:"):
            self.api_model = args.model_name.split("bedrock:", 1)[1]
            self.model_metadata = MODELS[self.api_model]
        elif args.model_name.startswith("groq:"):
            self.api_model = args.model_name.split("groq:", 1)[1]
            self.model_metadata = MODELS[self.api_model]
        else:
            msg = f"Unregistered model ({args.model_name}). Add model name to MODELS metadata to {self.__class__}"
            raise ValueError(msg)

    def setup(self, other: APIStats | None = None):
        self.reset_stats(other)

    def reset_stats(self, other: APIStats | None = None):
        if other is None:
            self.stats = APIStats(total_cost=self.stats.total_cost)
            logger.info("Resetting model stats")
        else:
            self.stats = other

    def update_stats(self, input_tokens: int, output_tokens: int) -> float:
        """
        Calculates the cost of a response from the openai API.

        Args:
        input_tokens (int): The number of tokens in the prompt.
        output_tokens (int): The number of tokens in the response.

        Returns:
        float: The cost of the response.
        """
        self.update_stats_calls.append({
            'input_tokens': input_tokens,
            'output_tokens': output_tokens
        })

        # Calculate cost and update cost related fields
        cost = (
            self.model_metadata["cost_per_input_token"] * input_tokens
            + self.model_metadata["cost_per_output_token"] * output_tokens
        )
        self.stats.total_cost += cost
        self.stats.instance_cost += cost
        self.stats.tokens_sent += input_tokens
        self.stats.tokens_received += output_tokens
        self.stats.api_calls += 1

        # Log updated cost values to std. out.
        logger.info(
            f"input_tokens={input_tokens:,}, "
            f"output_tokens={output_tokens:,}, "
            f"instance_cost={self.stats.instance_cost:.2f}, "
            f"cost={cost:.2f}",
        )
        logger.info(
            f"total_tokens_sent={self.stats.tokens_sent:,}, "
            f"total_tokens_received={self.stats.tokens_received:,}, "
            f"total_cost={self.stats.total_cost:.2f}, "
            f"total_api_calls={self.stats.api_calls:,}",
        )

        # Check whether total cost or instance cost limits have been exceeded
        if 0 < self.args.total_cost_limit <= self.stats.total_cost:
            logger.warning(f"Cost {self.stats.total_cost:.2f} exceeds limit {self.args.total_cost_limit:.2f}")
            msg = "Total cost limit exceeded"
            raise CostLimitExceededError(msg)

        if 0 < self.args.per_instance_cost_limit <= self.stats.instance_cost:
            logger.warning(f"Cost {self.stats.instance_cost:.2f} exceeds limit {self.args.per_instance_cost_limit:.2f}")
            msg = "Instance cost limit exceeded"
            raise CostLimitExceededError(msg)
        return cost

<<<<<<< HEAD
    def query(self, history: list[dict[str, str]]) -> str:
        result = self.cache.query(history)
        self.update_stats_calls = []
        if result is not None:
            result_string, stats_calls = result
            for call in stats_calls:
                self.update_stats(call["input_tokens"], call["output_tokens"])
        else:
            result_string = self._query_raw(history)
            self.cache.insert(history, result_string, self.update_stats_calls)
        self.update_stats_calls = None
        return result_string

    def _query_raw(self, history: list[dict[str, str]]) -> str:
=======
    def query(self, history: list[dict[str, str]]) -> ModelQueryResult:
>>>>>>> 981e2e50
        msg = "Use a subclass of BaseModel"
        raise NotImplementedError(msg)


class OpenAIModel(BaseModel):
    MODELS = {
        "gpt-3.5-turbo-0125": {
            "max_context": 16_385,
            "cost_per_input_token": 5e-07,
            "cost_per_output_token": 1.5e-06,
        },
        "gpt-3.5-turbo-1106": {
            "max_context": 16_385,
            "cost_per_input_token": 1.5e-06,
            "cost_per_output_token": 2e-06,
        },
        "gpt-3.5-turbo-16k-0613": {
            "max_context": 16_385,
            "cost_per_input_token": 1.5e-06,
            "cost_per_output_token": 2e-06,
        },
        "gpt-4-32k-0613": {
            "max_context": 32_768,
            "cost_per_input_token": 6e-05,
            "cost_per_output_token": 0.00012,
        },
        "gpt-4-0613": {
            "max_context": 8_192,
            "cost_per_input_token": 3e-05,
            "cost_per_output_token": 6e-05,
        },
        "gpt-4-1106-preview": {
            "max_context": 128_000,
            "cost_per_input_token": 1e-05,
            "cost_per_output_token": 3e-05,
        },
        "gpt-4-0125-preview": {
            "max_context": 128_000,
            "cost_per_input_token": 1e-05,
            "cost_per_output_token": 3e-05,
        },
        "gpt-4-turbo-2024-04-09": {
            "max_context": 128_000,
            "cost_per_input_token": 1e-05,
            "cost_per_output_token": 3e-05,
        },
        "gpt-4o-2024-05-13": {
            "max_context": 128_000,
            "cost_per_input_token": 5e-06,
            "cost_per_output_token": 15e-06,
        },
        "gpt-4o-mini-2024-07-18": {
            "max_context": 128_000,
            "cost_per_input_token": 1.5e-07,
            "cost_per_output_token": 6e-07,
        },
    }

    SHORTCUTS = {
        "gpt3": "gpt-3.5-turbo-1106",
        "gpt3-legacy": "gpt-3.5-turbo-16k-0613",
        "gpt4": "gpt-4-1106-preview",
        "gpt4-legacy": "gpt-4-0613",
        "gpt4-0125": "gpt-4-0125-preview",
        "gpt3-0125": "gpt-3.5-turbo-0125",
        "gpt4-turbo": "gpt-4-turbo-2024-04-09",
        "gpt4o": "gpt-4o-2024-05-13",
        "gpt-4o-mini": "gpt-4o-mini-2024-07-18",
    }

    def __init__(self, args: ModelArguments, commands: list[Command]):
        super().__init__(args, commands)

        logging.getLogger("openai").setLevel(logging.WARNING)
        logging.getLogger("httpx").setLevel(logging.WARNING)

        self._setup_client()

    def _setup_client(self):
        if self.args.model_name.startswith("azure"):
            logger.warning(
                "The --model CLI argument is ignored when using the Azure GPT endpoint. "
                "The model is determined by the AZURE_OPENAI_DEPLOYMENT key/"
                "environment variable (this might change in the future).",
            )
            self.api_model = keys_config["AZURE_OPENAI_DEPLOYMENT"]
            self.client = AzureOpenAI(
                api_key=keys_config["AZURE_OPENAI_API_KEY"],
                azure_endpoint=keys_config["AZURE_OPENAI_ENDPOINT"],
                api_version=keys_config.get("AZURE_OPENAI_API_VERSION", "2024-02-01"),
            )
        else:
            api_base_url: str | None = keys_config.get("OPENAI_API_BASE_URL", None)
            self.client = OpenAI(api_key=keys_config["OPENAI_API_KEY"], base_url=api_base_url)

    def history_to_messages(
        self,
        history: list[dict[str, str]],
        is_demonstration: bool = False,
    ) -> str | list[dict[str, str]]:
        """
        Create `messages` by filtering out all keys except for role/content per `history` turn
        """
        # Remove system messages if it is a demonstration
        if is_demonstration:
            history = [entry for entry in history if entry["role"] != "system"]
            return "\n".join([entry["content"] for entry in history])
        # Return history components with just role, content fields
        return [{k: v for k, v in entry.items() if k in ["role", "content"]} for entry in history]

    @retry(
        wait=wait_random_exponential(min=1, max=15),
        reraise=True,
        stop=stop_after_attempt(_MAX_RETRIES),
        retry=retry_if_not_exception_type((CostLimitExceededError, RuntimeError)),
    )
<<<<<<< HEAD
    def _query_raw(self, history: list[dict[str, str]]) -> str:
=======
    def query(self, history: list[dict[str, str]]) -> ModelQueryResult:
>>>>>>> 981e2e50
        """
        Query the OpenAI API with the given `history` and return the response.
        """
        try:
            # Perform OpenAI API call
            response = self.client.chat.completions.create(
                messages=self.history_to_messages(history),
                model=self.api_model,
                temperature=self.args.temperature,
                top_p=self.args.top_p,
            )
        except BadRequestError:
            msg = f"Context window ({self.model_metadata['max_context']} tokens) exceeded"
            raise ContextWindowExceededError(msg)
        # Calculate + update costs, return response
        input_tokens = response.usage.prompt_tokens
        output_tokens = response.usage.completion_tokens
        self.update_stats(input_tokens, output_tokens)
        return response.choices[0].message.content


class DeepSeekModel(OpenAIModel):
    MODELS = {
        "deepseek-coder": {
            "max_context": 32_000,
            "cost_per_input_token": 1.4e-07,
            "cost_per_output_token": 2.8e-07,
        },
    }
    SHORTCUTS = {}

    def _setup_client(self) -> None:
        api_base_url: str = keys_config["DEEPSEEK_API_BASE_URL"]
        self.client = OpenAI(api_key=keys_config["DEEPSEEK_API_KEY"], base_url=api_base_url)


class GroqModel(OpenAIModel):
    MODELS = {
        "llama3-8b-8192": {
            "max_context": 8192,
            "cost_per_input_token": 5e-08,
            "cost_per_output_token": 8e-08,
        },
        "llama3-70b-8192": {
            "max_context": 8192,
            "cost_per_input_token": 5.9e-07,
            "cost_per_output_token": 7.9e-07,
        },
        "llama-guard-3-8b": {
            "max_context": 8192,
            "cost_per_input_token": 0,
            "cost_per_output_token": 0,
        },
        "llama-3.1-8b-instant": {
            "max_context": 131_072,
            "cost_per_input_token": 0,
            "cost_per_output_token": 0,
        },
        "llama-3.1-70b-versatile": {
            "max_context": 131_072,
            "cost_per_input_token": 0,
            "cost_per_output_token": 0,
        },
        "gemma2-9b-it": {
            "max_context": 8192,
            "cost_per_input_token": 2e-07,
            "cost_per_output_token": 2e-07,
        },
        "gemma-7b-it": {
            "max_context": 8192,
            "cost_per_input_token": 5e-08,
            "cost_per_output_token": 5e-08,
        },
        "mixtral-8x7b-32768": {
            "max_context": 32_768,
            "cost_per_input_token": 2.4e-07,
            "cost_per_output_token": 2.8e-07,
        },
    }

    SHORTCUTS = {
        "groq/llama8": "llama3-8b-8192",
        "groq/llama70": "llama3-70b-8192",
        "groq/llamaguard8": "llama-guard-3-8b",
        "groq/llamainstant8": "llama-3.1-8b-instant",
        "groq/llamaversatile70": "llama-3.1-70b-versatile",
        "groq/gemma9it": "gemma2-9b-it",
        "groq/gemma7it": "gemma-7b-it",
        "groq/mixtral8x7": "mixtral-8x7b-32768",
    }

    def _setup_client(self) -> None:
        self.client = Groq(
            api_key=keys_config["GROQ_API_KEY"],
        )


def make_anthropic_tools_from_commands(commands: list[Command]) -> list[ToolParam]:
    anthropic_tools: list[ToolParam] = []

    for command in commands:
        # Example: https://github.com/replayio/ai-playground/blob/97e455420c7a093360539c6324d85f546d9c8f1b/code-monkey/src/tools/replace_in_file_tool.py#L8
        input_schema = {"type": "object", "properties": {}, "required": []}

        if command.arguments:
            for arg_name, arg_info in command.arguments.items():
                input_schema["properties"][arg_name] = {
                    "type": arg_info["type"],
                    "description": arg_info["description"],
                }
                if arg_info["required"]:
                    input_schema["required"].append(arg_name)

        tool: ToolParam = {
            "name": command.name,
            "description": command.docstring or command.name,
            "input_schema": input_schema,
        }

        anthropic_tools.append(tool)

    return anthropic_tools


class AnthropicModel(BaseModel):
    MODELS = {
        "claude-instant": {
            "max_context": 100_000,
            "cost_per_input_token": 1.63e-06,
            "cost_per_output_token": 5.51e-06,
        },
        "claude-2.0": {
            "max_context": 100_000,
            "cost_per_input_token": 1.102e-05,
            "cost_per_output_token": 3.268e-05,
        },
        "claude-2.1": {
            "max_context": 100_000,
            "cost_per_input_token": 1.102e-05,
            "cost_per_output_token": 3.268e-05,
        },
        "claude-3-opus-20240229": {
            "max_context": 200_000,
            "max_tokens": 4096,  # Max tokens to generate for Claude 3 models
            "cost_per_input_token": 1.5e-05,
            "cost_per_output_token": 7.5e-05,
        },
        "claude-3-sonnet-20240229": {
            "max_context": 200_000,
            "max_tokens": 4096,
            "cost_per_input_token": 3e-06,
            "cost_per_output_token": 1.5e-05,
        },
        "claude-3-5-sonnet-20240620": {
            "max_context": 200_000,
            "max_tokens": 4096,
            "cost_per_input_token": 3e-06,
            "cost_per_output_token": 1.5e-05,
        },
        "claude-3-haiku-20240307": {
            "max_context": 200_000,
            "max_tokens": 4096,
            "cost_per_input_token": 2.5e-07,
            "cost_per_output_token": 1.25e-06,
        },
    }

    SHORTCUTS = {
        "claude-2": "claude-2.1",
        "claude-opus": "claude-3-opus-20240229",
        "claude-sonnet": "claude-3-sonnet-20240229",
        "claude-haiku": "claude-3-haiku-20240307",
        "claude-sonnet-3.5": "claude-3-5-sonnet-20240620",
    }

    def __init__(self, args: ModelArguments, commands: list[Command]):
        super().__init__(args, commands)

        # Set Anthropic key
        self.api = Anthropic(api_key=keys_config["ANTHROPIC_API_KEY"])

    def setup(self, other: APIStats | None = None):
        self.tools = make_anthropic_tools_from_commands(self.commands)
        super().setup(other)

    def history_to_messages(
        self,
        history: list[dict[str, str]],
        is_demonstration: bool = False,
    ) -> str | list[dict[str, str]]:
        """
        Create `prompt` by filtering out all keys except for role/content per `history` turn
        Reference: https://docs.anthropic.com/claude/reference/complete_post
        """
        return anthropic_history_to_messages(self, history, is_demonstration)

    @retry(
        wait=wait_random_exponential(min=1, max=15),
        reraise=True,
        stop=stop_after_attempt(_MAX_RETRIES),
        retry=retry_if_not_exception_type((CostLimitExceededError, RuntimeError)),
    )
<<<<<<< HEAD
    def _query_raw(self, history: list[dict[str, str]]) -> str:
=======
    def query(self, history: list[dict[str, str]]) -> ModelQueryResult:
>>>>>>> 981e2e50
        """
        Query the Anthropic API with the given `history` and return the response.
        """
        return anthropic_query(self, history)


class BedrockModel(BaseModel):
    MODELS = {
        "anthropic.claude-instant-v1": {
            "max_context": 100_000,
            "max_tokens_to_sample": 4096,
            "cost_per_input_token": 8e-07,
            "cost_per_output_token": 2.4e-06,
        },
        "anthropic.claude-v2": {
            "max_context": 100_000,
            "max_tokens_to_sample": 4096,
            "cost_per_input_token": 8e-06,
            "cost_per_output_token": 2.4e-05,
        },
        "anthropic.claude-v2:1": {
            "max_context": 100_000,
            "max_tokens": 4096,
            "cost_per_input_token": 8e-06,
            "cost_per_output_token": 2.4e-05,
        },
        "anthropic.claude-3-opus-20240229-v1:0": {
            "max_context": 200_000,
            "max_tokens": 4096,
            "cost_per_input_token": 1.5e-05,
            "cost_per_output_token": 7.5e-05,
        },
        "anthropic.claude-3-sonnet-20240229-v1:0": {
            "max_context": 200_000,
            "max_tokens": 4096,
            "cost_per_input_token": 3e-06,
            "cost_per_output_token": 1.5e-05,
        },
        "anthropic.claude-3-haiku-20240307-v1:0": {
            "max_context": 200_000,
            "max_tokens": 4096,
            "cost_per_input_token": 2.5e-07,
            "cost_per_output_token": 1.25e-06,
        },
    }

    def __init__(self, args: ModelArguments, commands: list[Command]):
        super().__init__(args, commands)

        # Extract provider from model ID
        # https://docs.aws.amazon.com/bedrock/latest/userguide/model-ids.html
        self.model_provider = self.api_model.split(".")[0]
        if self.model_provider == "anthropic":
            # Note: this assumes AWS credentials are already configured.
            # https://boto3.amazonaws.com/v1/documentation/api/latest/guide/credentials.html
            self.api = AnthropicBedrock()
        elif self.model_provider in ["ai21", "amazon", "cohere", "meta", "mistral"]:
            msg = f"{self.api_model} is not supported!"
            raise NotImplementedError(msg)
        else:
            msg = f"Provider {self.model_provider} is not supported by Amazon Bedrock!"
            raise ValueError(msg)

    def history_to_messages(
        self,
        history: list[dict[str, str]],
        is_demonstration: bool = False,
    ) -> str | list[dict[str, str]]:
        """
        Create `prompt` from the history of messages
        """
        if self.model_provider == "anthropic":
            return anthropic_history_to_messages(self, history, is_demonstration)
        else:
            msg = f"{self.api_model} is not supported!"
            raise NotImplementedError(msg)

    @retry(
        wait=wait_random_exponential(min=1, max=15),
        reraise=True,
        stop=stop_after_attempt(_MAX_RETRIES),
        retry=retry_if_not_exception_type((CostLimitExceededError, RuntimeError)),
    )
<<<<<<< HEAD
    def _query_raw(self, history: list[dict[str, str]]) -> str:
=======
    def query(self, history: list[dict[str, str]]) -> ModelQueryResult:
>>>>>>> 981e2e50
        """
        Query Amazon Bedrock with the given `history` and return the response.
        """
        if self.model_provider == "anthropic":
            return anthropic_query(self, history)
        else:
            msg = f"{self.api_model} is not supported!"
            raise NotImplementedError(msg)


def anthropic_history_to_messages(
    model: AnthropicModel | BedrockModel,
    history: list[dict[str, str]],
    is_demonstration: bool = False,
) -> str | list[dict[str, str]]:
    """
    Create `prompt` by filtering out all keys except for role/content per `history` turn
    Reference: https://docs.anthropic.com/claude/reference/complete_post
    """
    # Preserve behavior for older models
    if model.api_model in ["claude-instant", "claude-2.0"] or (
        isinstance(model, BedrockModel) and model.api_model in ["anthropic.claude-instant-v1", "anthropic.claude-v2"]
    ):
        # Remove system messages if it is a demonstration
        if is_demonstration:
            history = [entry for entry in history if entry["role"] != "system"]
        # Map history to Claude format
        prompt = "\n\n"
        for entry in history:
            if entry["role"] in {"user", "system"}:
                prompt += f'{HUMAN_PROMPT} {entry["content"]}\n\n'
            elif entry["role"] == "assistant":
                prompt += f'{AI_PROMPT} {entry["content"]}\n\n'
        prompt += AI_PROMPT
        return prompt

    # Remove system messages if it is a demonstration
    if is_demonstration:
        history = [entry for entry in history if entry["role"] != "system"]
        return "\n".join([entry["content"] for entry in history])

    # Return history components with just role, content fields (no system message)
    messages = [
        {k: v for k, v in entry.items() if k in ["role", "content"]} for entry in history if entry["role"] != "system"
    ]
    compiled_messages = []  # Combine messages from the same role
    last_role = None
    for message in reversed(messages):
        if last_role == message["role"]:
            compiled_messages[-1]["content"] = message["content"] + "\n" + compiled_messages[-1]["content"]
        else:
            compiled_messages.append(message)
        last_role = message["role"]
    compiled_messages = list(reversed(compiled_messages))
    # Replace any empty content values with a "(No output)"
    for message in compiled_messages:
        if not message["content"] or (isinstance(message["content"], str) and message["content"].strip() == ""):
            message["content"] = "(No output)"
    return compiled_messages


def anthropic_query(model: AnthropicModel | BedrockModel, history: list[dict[str, str]]) -> str:
    """
    Query the Anthropic API with the given `history` and return the response.
    """
    # logger.debug(f"DDBG [anthropic_query] {traceback.format_stack()}")

    # Preserve behavior for older models
    if model.api_model in ["claude-instant", "claude-2.0", "claude-2.1"] or (
        isinstance(model, BedrockModel) and model.api_model in ["anthropic.claude-instant-v1", "anthropic.claude-v2"]
    ):
        # Perform Anthropic API call
        prompt = anthropic_history_to_messages(model, history)
        if isinstance(model, BedrockModel):
            # Use a dummy Anthropic client since count_tokens
            # is not available in AnthropicBedrock
            # https://github.com/anthropics/anthropic-sdk-python/issues/353
            input_tokens = Anthropic().count_tokens(prompt)
        else:
            input_tokens = model.api.count_tokens(prompt)
        completion = model.api.completions.create(
            model=model.api_model,
            prompt=prompt,
            max_tokens_to_sample=model.model_metadata["max_context"] - input_tokens
            if isinstance(model, Anthropic)
            else model.model_metadata["max_tokens_to_sample"],
            temperature=model.args.temperature,
            top_p=model.args.top_p,
        )
        # Calculate + update costs, return response
        response = completion.completion
        if isinstance(model, BedrockModel):
            output_tokens = Anthropic().count_tokens(response)
        else:
            output_tokens = model.api.count_tokens(response)
        model.update_stats(input_tokens, output_tokens)
        return response

    # Get system message(s)
    system_message = "\n".join([entry["content"] for entry in history if entry["role"] == "system"])
    messages = anthropic_history_to_messages(model, history)

    try:
        # Perform Anthropic API call
        response = model.api.messages.create(
            messages=messages,
            max_tokens=model.model_metadata["max_tokens"],
            model=model.api_model,
            temperature=model.args.temperature,
            top_p=model.args.top_p,
            system=system_message,
            tools=model.tools,
        )
    except Exception as e:
        # get stacktrace from e
        stacktrace = traceback.format_exc()
        raise RuntimeError(f"Anthropic API call failed: with \n  TOOLS={repr(model.tools)}\n  MESSAGES={repr(messages)}\n  ERROR={e} {stacktrace}")

    # logger.debug(f"Anthropic response: {repr(response.content)}")

    # Calculate + update costs, return response
    model.update_stats(response.usage.input_tokens, response.usage.output_tokens)
    # return "\n".join([x.text for x in response.content])
    # NOTE: This requires AnthropicWithToolsThoughtsParser.
    return AnthropicModelResult(blocks=response.content)


class OllamaModel(BaseModel):
    MODELS = defaultdict(
        lambda: {
            "max_context": 128_000,
            "cost_per_input_token": 0,
            "cost_per_output_token": 0,
        },
    )

    def __init__(self, args: ModelArguments, commands: list[Command]):
        super().__init__(args, commands)
        from ollama import Client

        self.client = Client(host=args.host_url)

    def history_to_messages(
        self,
        history: list[dict[str, str]],
        is_demonstration: bool = False,
    ) -> str | list[dict[str, str]]:
        """
        Create `messages` by filtering out all keys except for role/content per `history` turn
        """
        # Remove system messages if it is a demonstration
        if is_demonstration:
            history = [entry for entry in history if entry["role"] != "system"]
            return "\n".join([entry["content"] for entry in history])
        # Return history components with just role, content fields
        return [{k: v for k, v in entry.items() if k in ["role", "content"]} for entry in history]

    @retry(
        wait=wait_random_exponential(min=1, max=15),
        reraise=True,
        stop=stop_after_attempt(_MAX_RETRIES),
        retry=retry_if_not_exception_type((CostLimitExceededError, RuntimeError)),
    )
<<<<<<< HEAD
    def _query_raw(self, history: list[dict[str, str]]) -> str:
=======
    def query(self, history: list[dict[str, str]]) -> ModelQueryResult:
>>>>>>> 981e2e50
        """
        Query the Ollama API with the given `history` and return the response.
        """
        response = self.client.chat(
            model=self.api_model,
            messages=self.history_to_messages(history),
            options={
                "temperature": self.args.temperature,
                "top_p": self.args.top_p,
            },
        )
        # Calculate + update costs, return response
        if "prompt_eval_count" in response:
            input_tokens = response["prompt_eval_count"]
        else:
            logger.warning(
                "Prompt eval count not found in response. Using 0. "
                "This might be because the prompt has been cached. "
                "See https://github.com/princeton-nlp/SWE-agent/issues/44 "
                "and https://github.com/ollama/ollama/issues/3427.",
            )
            input_tokens = 0
        output_tokens = response["eval_count"]
        self.update_stats(input_tokens, output_tokens)
        return response["message"]["content"]


class TogetherModel(BaseModel):
    # Check https://docs.together.ai/docs/inference-models for model names, context
    # Check https://www.together.ai/pricing for pricing
    MODELS = {
        "meta-llama/Llama-2-13b-chat-hf": {
            "max_context": 4096,
            "cost_per_input_token": 2.25e-07,
            "cost_per_output_token": 2.25e-07,
        },
        "meta-llama/Llama-2-70b-chat-hf": {
            "max_context": 4096,
            "cost_per_input_token": 9e-07,
            "cost_per_output_token": 9e-07,
        },
        "mistralai/Mistral-7B-Instruct-v0.2": {
            "max_context": 32768,
            "cost_per_input_token": 2e-07,
            "cost_per_output_token": 2e-07,
        },
        "togethercomputer/RedPajama-INCITE-7B-Chat": {
            "max_context": 2048,
            "cost_per_input_token": 2e-07,
            "cost_per_output_token": 2e-07,
        },
        "mistralai/Mixtral-8x7B-Instruct-v0.1": {
            "max_context": 32768,
            "cost_per_input_token": 6e-07,
            "cost_per_output_token": 6e-07,
        },
    }

    SHORTCUTS = {
        "llama13b": "meta-llama/Llama-2-13b-chat-hf",
        "llama70b": "meta-llama/Llama-2-70b-chat-hf",
        "mistral7b": "mistralai/Mistral-7B-Instruct-v0.2",
        "mixtral8x7b": "mistralai/Mixtral-8x7B-Instruct-v0.1",
        "redpajama7b": "togethercomputer/RedPajama-INCITE-7B-Chat",
    }

    def __init__(self, args: ModelArguments, commands: list[Command]):
        super().__init__(args, commands)
        assert together.version >= "1.1.0", "Please upgrade to Together SDK v1.1.0 or later."

        # Set Together key
        together.api_key = keys_config["TOGETHER_API_KEY"]

    def history_to_messages(self, history: list[dict[str, str]], is_demonstration: bool = False) -> str:
        """
        Create `prompt` by filtering out all keys except for role/content per `history` turn
        """
        # Remove system messages if it is a demonstration
        if is_demonstration:
            history = [entry for entry in history if entry["role"] != "system"]
        # Map history to TogetherAI format
        mapping = {"user": "human", "assistant": "bot", "system": "bot"}
        prompt = [f'<{mapping[d["role"]]}>: {d["content"]}' for d in history]
        prompt = "\n".join(prompt)
        return f"{prompt}\n<bot>:"

    @retry(
        wait=wait_random_exponential(min=1, max=15),
        reraise=True,
        stop=stop_after_attempt(_MAX_RETRIES),
        retry=retry_if_not_exception_type((CostLimitExceededError, RuntimeError)),
    )
<<<<<<< HEAD
    def _query_raw(self, history: list[dict[str, str]]) -> str:
=======
    def query(self, history: list[dict[str, str]]) -> ModelQueryResult:
>>>>>>> 981e2e50
        """
        Query the Together API with the given `history` and return the response.
        """
        # Perform Together API call
        prompt = self.history_to_messages(history)
        # Anthropic's count_tokens is convenient because it caches and utilizes huggingface/tokenizers, so we will use.
        max_tokens_to_sample = self.model_metadata["max_context"] - Anthropic().count_tokens(prompt)
        completion = together.Complete.create(
            model=self.api_model,
            prompt=prompt,
            max_tokens=max_tokens_to_sample,
            stop=["<human>"],
            temperature=self.args.temperature,
            top_p=self.args.top_p,
        )
        # Calculate + update costs, return response
        response = completion["choices"][0]["text"].split("<human>")[0]
        input_tokens = completion["usage"]["prompt_tokens"]
        output_tokens = completion["usage"]["completion_tokens"]
        self.update_stats(input_tokens, output_tokens)
        return response


class HumanModel(BaseModel):
    MODELS = {"human": {}}

    def __init__(self, args: ModelArguments, commands: list[Command]):
        super().__init__(args, commands)

        # Determine which commands require multi-line input
        self.multi_line_command_endings = {
            command.name: command.end_name for command in commands if command.end_name is not None
        }

    def history_to_messages(
        self,
        history: list[dict[str, str]],
        is_demonstration: bool = False,
    ) -> str | list[dict[str, str]]:
        """
        Create `messages` by filtering out all keys except for role/content per `history` turn
        """
        # Remove system messages if it is a demonstration
        if is_demonstration:
            history = [entry for entry in history if entry["role"] != "system"]
            return "\n".join([entry["content"] for entry in history])
        # Return history components with just role, content fields
        return [{k: v for k, v in entry.items() if k in ["role", "content"]} for entry in history]

<<<<<<< HEAD
    def _query_raw(self, history: list[dict[str, str]], action_prompt: str = "> ") -> str:
=======
    def query(self, history: list[dict[str, str]], action_prompt: str = "> ") -> ModelQueryResult:
>>>>>>> 981e2e50
        """
        Logic for handling user input to pass to SWEEnv
        """
        action = input(action_prompt)
        command_name = action.split()[0] if action else ""

        # Special handling for multi-line input actions (i.e. edit)
        if command_name in self.multi_line_command_endings:
            buffer = [action]
            end_keyword = self.multi_line_command_endings[command_name]
            while True:
                action = input("... ")
                buffer.append(action)
                if action.rstrip() == end_keyword:
                    # Continue reading input until terminating keyword inputted
                    break
            action = "\n".join(buffer)
        elif action.strip() == "start_multiline_command":  # do arbitrary multi-line input
            buffer = []
            while True:
                action = input("... ")
                if action.rstrip() == "end_multiline_command":
                    break
                buffer.append(action)
            action = "\n".join(buffer)
        return action


class HumanThoughtModel(HumanModel):
    MODELS = {"human_thought": {}}

<<<<<<< HEAD
    def _query_raw(self, history: list[dict[str, str]]) -> str:
=======
    def query(self, history: list[dict[str, str]]) -> ModelQueryResult:
>>>>>>> 981e2e50
        """
        Logic for handling user input (both thought + action) to pass to SWEEnv
        """
        thought_all = ""
        thought = input("Thought (end w/ END_THOUGHT): ")
        while True:
            if "END_THOUGHT" in thought:
                thought = thought.split("END_THOUGHT")[0]
                thought_all += thought
                break
            thought_all += thought
            thought = input("... ")

        action = super().query(history, action_prompt="Action: ")

        return f"{thought_all}\n```\n{action}\n```"


class ReplayModel(BaseModel):
    MODELS = {"replay": {}}

    def __init__(self, args: ModelArguments, commands: list[Command]):
        super().__init__(args, commands)

        if self.args.replay_path is None or not os.path.exists(self.args.replay_path):
            msg = "--replay_path must point to a file that exists to run a replay policy"
            raise ValueError(msg)

        self.replays = [
            list(json.loads(x).values())[0] for x in Path(self.args.replay_path).read_text().splitlines(keepends=True)
        ]
        self.replay_idx = 0
        self.action_idx = 0

    def _next_replay(self) -> None:
        """Called after last action"""
        self.replay_idx += 1
        self.action_idx = 0

<<<<<<< HEAD
    def _query_raw(self, history: list[dict[str, str]]) -> str:
=======
    def query(self, history: list[dict[str, str]]) -> ModelQueryResult:
>>>>>>> 981e2e50
        """
        Logic for tracking which replay action to pass to SWEEnv
        """
        actions = self.replays[self.replay_idx]
        try:
            action = actions[self.action_idx]
        except IndexError:
            msg = (
                "This seems to be an incomplete trajectory. "
                "We reached the end of it, but `submit` was not called. "
                "Calling it now."
            )
            logger.warning(msg)
            action = "```\nsubmit\n```"

        self.action_idx += 1

        # Assuming `submit` is always last action of replay trajectory
        if action == "submit":
            self._next_replay()

        return action


class InstantEmptySubmitTestModel(BaseModel):
    MODELS = {"instant_empty_submit": {}}

    def __init__(self, args: ModelArguments, commands: list[Command]):
        """This model immediately submits. Useful for testing purposes"""
        super().__init__(args, commands)
        self._action_idx = 0

<<<<<<< HEAD
    def _query_raw(self, history: list[dict[str, str]]) -> str:
=======
    def query(self, history: list[dict[str, str]]) -> ModelQueryResult:
>>>>>>> 981e2e50
        # Need to at least do _something_ to submit
        if self._action_idx == 0:
            self._action_idx = 1
            action = "DISCUSSION\nLet's reproduce the bug by creating a `reproduce.py` file.\n\n```\ncreate reproduce.py\n```\n"
        elif self._action_idx == 1:
            self._action_idx = 0
            action = "DISCUSSION\nThe task should be resolved, so let's submit the patch.\n\n```\nsubmit\n```\n"
        return action


def get_model(args: ModelArguments, commands: list[Command] | None = None):
    """
    Returns correct model object given arguments and commands
    """
    if commands is None:
        commands = []
    if args.model_name.startswith("claude"):
        return AnthropicModel(args, commands)

    logger.warning(
        f"Using model {args.model_name} is not recommended. We have made modifications only to AnthropicModel. Meaning that all other models are likely going to behave worse."
    )
    if args.model_name == "instant_empty_submit":
        return InstantEmptySubmitTestModel(args, commands)
    if args.model_name == "human":
        return HumanModel(args, commands)
    if args.model_name == "human_thought":
        return HumanThoughtModel(args, commands)
    if args.model_name == "replay":
        return ReplayModel(args, commands)
    elif (
        args.model_name.startswith("gpt")
        or args.model_name.startswith("ft:gpt")
        or args.model_name.startswith("azure:gpt")
        or args.model_name in OpenAIModel.SHORTCUTS
    ):
        return OpenAIModel(args, commands)
    elif args.model_name.startswith("bedrock"):
        return BedrockModel(args, commands)
    elif args.model_name.startswith("ollama"):
        return OllamaModel(args, commands)
    elif args.model_name.startswith("deepseek"):
        return DeepSeekModel(args, commands)
    elif args.model_name in TogetherModel.SHORTCUTS:
        return TogetherModel(args, commands)
    elif args.model_name in GroqModel.SHORTCUTS:
        return GroqModel(args, commands)
    elif args.model_name == "instant_empty_submit":
        return InstantEmptySubmitTestModel(args, commands)
    else:
        msg = f"Invalid model name: {args.model_name}"
        raise ValueError(msg)<|MERGE_RESOLUTION|>--- conflicted
+++ resolved
@@ -263,8 +263,7 @@
             raise CostLimitExceededError(msg)
         return cost
 
-<<<<<<< HEAD
-    def query(self, history: list[dict[str, str]]) -> str:
+    def query(self, history: list[dict[str, str]]) -> ModelQueryResult:
         result = self.cache.query(history)
         self.update_stats_calls = []
         if result is not None:
@@ -277,10 +276,7 @@
         self.update_stats_calls = None
         return result_string
 
-    def _query_raw(self, history: list[dict[str, str]]) -> str:
-=======
-    def query(self, history: list[dict[str, str]]) -> ModelQueryResult:
->>>>>>> 981e2e50
+    def _query_raw(self, history: list[dict[str, str]]) -> ModelQueryResult:
         msg = "Use a subclass of BaseModel"
         raise NotImplementedError(msg)
 
@@ -397,11 +393,7 @@
         stop=stop_after_attempt(_MAX_RETRIES),
         retry=retry_if_not_exception_type((CostLimitExceededError, RuntimeError)),
     )
-<<<<<<< HEAD
-    def _query_raw(self, history: list[dict[str, str]]) -> str:
-=======
-    def query(self, history: list[dict[str, str]]) -> ModelQueryResult:
->>>>>>> 981e2e50
+    def _query_raw(self, history: list[dict[str, str]]) -> ModelQueryResult:
         """
         Query the OpenAI API with the given `history` and return the response.
         """
@@ -604,11 +596,7 @@
         stop=stop_after_attempt(_MAX_RETRIES),
         retry=retry_if_not_exception_type((CostLimitExceededError, RuntimeError)),
     )
-<<<<<<< HEAD
-    def _query_raw(self, history: list[dict[str, str]]) -> str:
-=======
-    def query(self, history: list[dict[str, str]]) -> ModelQueryResult:
->>>>>>> 981e2e50
+    def _query_raw(self, history: list[dict[str, str]]) -> ModelQueryResult:
         """
         Query the Anthropic API with the given `history` and return the response.
         """
@@ -692,11 +680,7 @@
         stop=stop_after_attempt(_MAX_RETRIES),
         retry=retry_if_not_exception_type((CostLimitExceededError, RuntimeError)),
     )
-<<<<<<< HEAD
-    def _query_raw(self, history: list[dict[str, str]]) -> str:
-=======
-    def query(self, history: list[dict[str, str]]) -> ModelQueryResult:
->>>>>>> 981e2e50
+    def _query_raw(self, history: list[dict[str, str]]) -> ModelQueryResult:
         """
         Query Amazon Bedrock with the given `history` and return the response.
         """
@@ -860,11 +844,7 @@
         stop=stop_after_attempt(_MAX_RETRIES),
         retry=retry_if_not_exception_type((CostLimitExceededError, RuntimeError)),
     )
-<<<<<<< HEAD
-    def _query_raw(self, history: list[dict[str, str]]) -> str:
-=======
-    def query(self, history: list[dict[str, str]]) -> ModelQueryResult:
->>>>>>> 981e2e50
+    def _query_raw(self, history: list[dict[str, str]]) -> ModelQueryResult:
         """
         Query the Ollama API with the given `history` and return the response.
         """
@@ -957,11 +937,7 @@
         stop=stop_after_attempt(_MAX_RETRIES),
         retry=retry_if_not_exception_type((CostLimitExceededError, RuntimeError)),
     )
-<<<<<<< HEAD
-    def _query_raw(self, history: list[dict[str, str]]) -> str:
-=======
-    def query(self, history: list[dict[str, str]]) -> ModelQueryResult:
->>>>>>> 981e2e50
+    def _query_raw(self, history: list[dict[str, str]]) -> ModelQueryResult:
         """
         Query the Together API with the given `history` and return the response.
         """
@@ -1011,11 +987,7 @@
         # Return history components with just role, content fields
         return [{k: v for k, v in entry.items() if k in ["role", "content"]} for entry in history]
 
-<<<<<<< HEAD
-    def _query_raw(self, history: list[dict[str, str]], action_prompt: str = "> ") -> str:
-=======
-    def query(self, history: list[dict[str, str]], action_prompt: str = "> ") -> ModelQueryResult:
->>>>>>> 981e2e50
+    def _query_raw(self, history: list[dict[str, str]], action_prompt: str = "> ") -> ModelQueryResult:
         """
         Logic for handling user input to pass to SWEEnv
         """
@@ -1047,11 +1019,7 @@
 class HumanThoughtModel(HumanModel):
     MODELS = {"human_thought": {}}
 
-<<<<<<< HEAD
-    def _query_raw(self, history: list[dict[str, str]]) -> str:
-=======
-    def query(self, history: list[dict[str, str]]) -> ModelQueryResult:
->>>>>>> 981e2e50
+    def _query_raw(self, history: list[dict[str, str]]) -> ModelQueryResult:
         """
         Logic for handling user input (both thought + action) to pass to SWEEnv
         """
@@ -1091,11 +1059,7 @@
         self.replay_idx += 1
         self.action_idx = 0
 
-<<<<<<< HEAD
-    def _query_raw(self, history: list[dict[str, str]]) -> str:
-=======
-    def query(self, history: list[dict[str, str]]) -> ModelQueryResult:
->>>>>>> 981e2e50
+    def _query_raw(self, history: list[dict[str, str]]) -> ModelQueryResult:
         """
         Logic for tracking which replay action to pass to SWEEnv
         """
@@ -1128,11 +1092,7 @@
         super().__init__(args, commands)
         self._action_idx = 0
 
-<<<<<<< HEAD
-    def _query_raw(self, history: list[dict[str, str]]) -> str:
-=======
-    def query(self, history: list[dict[str, str]]) -> ModelQueryResult:
->>>>>>> 981e2e50
+    def _query_raw(self, history: list[dict[str, str]]) -> ModelQueryResult:
         # Need to at least do _something_ to submit
         if self._action_idx == 0:
             self._action_idx = 1
