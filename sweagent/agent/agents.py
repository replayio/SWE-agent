--- conflicted
+++ resolved
@@ -332,19 +332,6 @@
             if "tdd" in entry:
                 entry["tdd"] = False
 
-<<<<<<< HEAD
-    def _make_initial_tdd_result(self) -> str:
-        if self.env.tdd:
-            if "{tdd_results}" not in self.config.instance_template:
-                # {tdd_results} needs to be referenced in instance_template for this to work.
-                raise ValueError("{tdd_results} not found in instance_template:\n\n" + self.config.instance_template)
-            test_result = self.env.communicate("tdd_repro")
-            # logger.debug(f"[TDD] Initial Results:\n{test_result}")
-            return f"# ISSUE REPRODUCTION RESULTS<NOTE: These are the results of a test run of tests that reproduce the issue. It contains call graphs  of failed tests. Start your investigation here./>\n<ISSUE_REPRODUCTION>\n{test_result}\n</ISSUE_REPRODUCTION>\n\n"
-        return ""
-
-=======
->>>>>>> 8d8906d4
     # ###########################################################################
     # setup and more
     # ###########################################################################
